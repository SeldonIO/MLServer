FROM python:3.8-slim AS wheel-builder
SHELL ["/bin/bash", "-l", "-c"]

COPY ./hack/build-wheels.sh ./hack/build-wheels.sh
COPY ./mlserver ./mlserver
COPY ./runtimes ./runtimes
COPY \
    setup.py \
    README.md \
    .

# This will build the wheels and place will place them in the
# /opt/mlserver/dist folder
RUN ./hack/build-wheels.sh /opt/mlserver/dist

FROM registry.access.redhat.com/ubi9/ubi-minimal
SHELL ["/bin/bash", "-c"]

ARG PYTHON_VERSION=3.8.13
ARG CONDA_VERSION=4.13.0
ARG MINIFORGE_VERSION=${CONDA_VERSION}-1
ARG RUNTIMES="all"

ENV MLSERVER_MODELS_DIR=/mnt/models \
    MLSERVER_ENV_TARBALL=/mnt/models/environment.tar.gz \
    MLSERVER_PATH=/opt/mlserver \
    CONDA_PATH=/opt/conda \
    PATH=/opt/mlserver/.local/bin:/opt/conda/bin:$PATH

# Install some base dependencies required for some libraries
RUN microdnf update -y && \
    microdnf install -y \
        tar \
        gzip \
        libgomp \
        mesa-libGL \
        glib2-devel \
        shadow-utils

<<<<<<< HEAD
RUN apt-get update && \
    apt-get -y --no-install-recommends install \
        unattended-upgrades \
        libgomp1 libgl1-mesa-dev libglib2.0-0 build-essential ffmpeg && \
    unattended-upgrades
=======
# Install Conda, Python 3.8 and FFmpeg
RUN microdnf install -y wget && \
    wget "https://github.com/conda-forge/miniforge/releases/download/${MINIFORGE_VERSION}/Miniforge3-${MINIFORGE_VERSION}-Linux-x86_64.sh" \
        -O miniforge3.sh && \
    bash "./miniforge3.sh" -b -p $CONDA_PATH && \
    rm ./miniforge3.sh && \
    echo $PATH && \
    conda install --yes \
        conda=$CONDA_VERSION \
        python=$PYTHON_VERSION \
        ffmpeg && \
    conda clean -tipy && \
    microdnf remove -y wget && \
    echo "conda activate base" >> "$CONDA_PATH/etc/profile.d/conda.sh" && \
    ln -s "$CONDA_PATH/etc/profile.d/conda.sh" /etc/profile.d/conda.sh && \
    echo ". $CONDA_PATH/etc/profile.d/conda.sh" >> ~/.bashrc
>>>>>>> 191ee442

RUN mkdir $MLSERVER_PATH 
WORKDIR /opt/mlserver

# Create user and fix permissions
# NOTE: We need to make /opt/mlserver world-writable so that the image is
# compatible with random UIDs.
RUN useradd -u 1000 -s /bin/bash mlserver -d $MLSERVER_PATH && \
    chown -R 1000:0 $MLSERVER_PATH && \
    chmod -R 776 $MLSERVER_PATH

COPY --from=wheel-builder /opt/mlserver/dist ./dist 
# note: if runtime is "all" we install mlserver-<version>-py3-none-any.whl
# we have to use this syntax to return the correct file: $(ls ./dist/mlserver-*.whl)
RUN . $CONDA_PATH/etc/profile.d/conda.sh && \
    pip install --upgrade pip wheel setuptools && \
    if [[ $RUNTIMES == "all" ]]; then \
        for _wheel in "./dist/mlserver_"*.whl; do \
            echo "--> Installing $_wheel..."; \
            pip install $_wheel; \
        done \
    else \
        for _runtime in $RUNTIMES; do \
            _wheelName=$(echo $_runtime | tr '-' '_'); \
            _wheel="./dist/$_wheelName-"*.whl; \
            echo "--> Installing $_wheel..."; \
            pip install $_wheel; \
        done \
    fi && \
    pip install $(ls "./dist/mlserver-"*.whl)

COPY ./licenses/license.txt .
COPY \
    ./hack/build-env.sh \
    ./hack/generate_dotenv.py \
    ./hack/activate-env.sh \
    ./hack/

USER 1000

# We need to build and activate the "hot-loaded" environment before MLServer
# starts
CMD . $CONDA_PATH/etc/profile.d/conda.sh && \
    source ./hack/activate-env.sh $MLSERVER_ENV_TARBALL && \
    mlserver start $MLSERVER_MODELS_DIR<|MERGE_RESOLUTION|>--- conflicted
+++ resolved
@@ -37,13 +37,6 @@
         glib2-devel \
         shadow-utils
 
-<<<<<<< HEAD
-RUN apt-get update && \
-    apt-get -y --no-install-recommends install \
-        unattended-upgrades \
-        libgomp1 libgl1-mesa-dev libglib2.0-0 build-essential ffmpeg && \
-    unattended-upgrades
-=======
 # Install Conda, Python 3.8 and FFmpeg
 RUN microdnf install -y wget && \
     wget "https://github.com/conda-forge/miniforge/releases/download/${MINIFORGE_VERSION}/Miniforge3-${MINIFORGE_VERSION}-Linux-x86_64.sh" \
@@ -60,7 +53,6 @@
     echo "conda activate base" >> "$CONDA_PATH/etc/profile.d/conda.sh" && \
     ln -s "$CONDA_PATH/etc/profile.d/conda.sh" /etc/profile.d/conda.sh && \
     echo ". $CONDA_PATH/etc/profile.d/conda.sh" >> ~/.bashrc
->>>>>>> 191ee442
 
 RUN mkdir $MLSERVER_PATH 
 WORKDIR /opt/mlserver
