--- conflicted
+++ resolved
@@ -1,5 +1 @@
-<<<<<<< HEAD
-__version__ = "0.6.0.dev5"
-=======
-__version__ = "1.1.0.dev1"
->>>>>>> 39d3e7d7
+__version__ = "1.1.0.dev1"