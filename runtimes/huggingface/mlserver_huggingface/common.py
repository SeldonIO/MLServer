import json
import numpy as np

from typing import Callable
from functools import partial
from mlserver.settings import ModelSettings
from mlserver.logging import logger

import torch

import torch
import tensorflow as tf

from optimum.pipelines import pipeline as opt_pipeline
from transformers.pipelines import pipeline as trf_pipeline
from transformers.pipelines.base import Pipeline

from .settings import HuggingFaceSettings


OPTIMUM_ACCELERATOR = "ort"

_PipelineConstructor = Callable[..., Pipeline]


def load_pipeline_from_settings(
    hf_settings: HuggingFaceSettings, settings: ModelSettings
) -> Pipeline:
    # TODO: Support URI for locally downloaded artifacts
    # uri = model_parameters.uri
    pipeline = _get_pipeline_class(hf_settings)

    batch_size = 1
    if settings.max_batch_size:
        batch_size = settings.max_batch_size

    tokenizer = hf_settings.pretrained_tokenizer
    if not tokenizer:
        tokenizer = hf_settings.pretrained_model
    if hf_settings.framework == "tf":
        if hf_settings.inter_op_threads is not None:
<<<<<<< HEAD
            tf.config.threading.set_inter_op_parallelism_threads(
                hf_settings.inter_op_threads
            )
        if hf_settings.intera_op_threads is not None:
            tf.config.threading.set_intra_op_parallelism_threads(
                hf_settings.intera_op_threads
=======
            logger.warning(
                "Threading options are not supported for tensorflow"
                " backend, ignoring threading options"
>>>>>>> 8c77fc0f
            )
    elif hf_settings.framework == "pt":
        if hf_settings.inter_op_threads is not None:
            torch.set_num_interop_threads(hf_settings.inter_op_threads)
        if hf_settings.intera_op_threads is not None:
            torch.set_num_threads(hf_settings.intera_op_threads)

    hf_pipeline = pipeline(
        hf_settings.task_name,
        model=hf_settings.pretrained_model,
        tokenizer=tokenizer,
        device=hf_settings.device,
        batch_size=batch_size,
        framework=hf_settings.framework,
    )

    # If max_batch_size > 0 we need to ensure tokens are padded
    if settings.max_batch_size:
        model = hf_pipeline.model
        eos_token_id = model.config.eos_token_id
        hf_pipeline.tokenizer.pad_token_id = [str(eos_token_id)]  # type: ignore

    return hf_pipeline


def _get_pipeline_class(hf_settings: HuggingFaceSettings) -> _PipelineConstructor:
    if hf_settings.optimum_model:
        return partial(opt_pipeline, accelerator=OPTIMUM_ACCELERATOR)

    return trf_pipeline


class NumpyEncoder(json.JSONEncoder):
    def default(self, obj):
        if isinstance(obj, np.ndarray):
            return obj.tolist()
        return json.JSONEncoder.default(self, obj)<|MERGE_RESOLUTION|>--- conflicted
+++ resolved
@@ -39,18 +39,12 @@
         tokenizer = hf_settings.pretrained_model
     if hf_settings.framework == "tf":
         if hf_settings.inter_op_threads is not None:
-<<<<<<< HEAD
             tf.config.threading.set_inter_op_parallelism_threads(
                 hf_settings.inter_op_threads
             )
         if hf_settings.intera_op_threads is not None:
             tf.config.threading.set_intra_op_parallelism_threads(
                 hf_settings.intera_op_threads
-=======
-            logger.warning(
-                "Threading options are not supported for tensorflow"
-                " backend, ignoring threading options"
->>>>>>> 8c77fc0f
             )
     elif hf_settings.framework == "pt":
         if hf_settings.inter_op_threads is not None:
