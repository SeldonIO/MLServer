--- conflicted
+++ resolved
@@ -63,18 +63,13 @@
     # If max_batch_size > 1 we need to ensure tokens are padded
     if settings.max_batch_size > 1:
         model = hf_pipeline.model
-<<<<<<< HEAD
         if not hf_pipeline.tokenizer.pad_token_id:
-            eos_token_id = model.config.eos_token_id
+            eos_token_id = model.config.eos_token_id # type: ignore
             if eos_token_id:
                 hf_pipeline.tokenizer.pad_token_id = [str(eos_token_id)]  # type: ignore
             else:
                 logger.warning(f"Model {hf_settings.task_name} has neither pad_token or eos_token defined, setting batch size to 1")
                 hf_pipeline._batch_size = 1
-=======
-        eos_token_id = model.config.eos_token_id  # type: ignore
-        hf_pipeline.tokenizer.pad_token_id = [str(eos_token_id)]  # type: ignore
->>>>>>> be8bab59
 
     return hf_pipeline
 
