import os
import orjson

<<<<<<< HEAD
from typing import Optional, Dict
from pydantic import BaseSettings, Extra
=======
from typing import Optional, Dict, Union, NewType
from pydantic import BaseSettings
>>>>>>> 10aa233c
from distutils.util import strtobool
from transformers.pipelines import SUPPORTED_TASKS

try:
    # Optimum 1.7 changed the import name from `SUPPORTED_TASKS` to
    # `ORT_SUPPORTED_TASKS`.
    # We'll try to import the more recent one, falling back to the previous
    # import name if not present.
    # https://github.com/huggingface/optimum/blob/987b02e4f6e2a1c9325b364ff764da2e57e89902/optimum/pipelines/__init__.py#L18
    from optimum.pipelines import ORT_SUPPORTED_TASKS as SUPPORTED_OPTIMUM_TASKS
except ImportError:
    from optimum.pipelines import SUPPORTED_TASKS as SUPPORTED_OPTIMUM_TASKS

from mlserver.settings import ModelSettings

from .errors import (
    MissingHuggingFaceSettings,
    InvalidTransformersTask,
    InvalidOptimumTask,
    InvalidModelParameter,
    InvalidModelParameterType,
)

ENV_PREFIX_HUGGINGFACE_SETTINGS = "MLSERVER_MODEL_HUGGINGFACE_"
PARAMETERS_ENV_NAME = "PREDICTIVE_UNIT_PARAMETERS"


class HuggingFaceSettings(BaseSettings):
    """
    Parameters that apply only to HuggingFace models
    """

    class Config:
        env_prefix = ENV_PREFIX_HUGGINGFACE_SETTINGS
        extra = Extra.ignore

    # TODO: Document fields
    task: str = ""
    """
    Pipeline task to load.
    You can see the available Optimum and Transformers tasks available in the
    links below:

    - `Optimum Tasks <https://huggingface.co/docs/optimum/onnxruntime/usage_guides/pipelines#inference-pipelines-with-the-onnx-runtime-accelerator>`_
    - `Transformer Tasks <https://huggingface.co/docs/transformers/task_summary>`_
    """  # noqa: E501

    task_suffix: str = ""
    """
    Suffix to append to the base task name.
    Useful for, e.g. translation tasks which require a suffix on the task name
    to specify source and target.
    """

    pretrained_model: Optional[str] = None
    """
    Name of the model that should be loaded in the pipeline.
    """

    pretrained_tokenizer: Optional[str] = None
    """
    Name of the tokenizer that should be loaded in the pipeline.
    """

    framework: Optional[str] = None
    """
    The framework to use, either "pt" for PyTorch or "tf" for TensorFlow.
    """

    optimum_model: bool = False
    """
    Flag to decide whether the pipeline should use a Optimum-optimised model or
    the standard Transformers model.
    Under the hood, this will enable the model to use the optimised ONNX
    runtime.
    """

    device: int = -1
    """
    Device in which this pipeline will be loaded (e.g., "cpu", "cuda:1", "mps",
    or a GPU ordinal rank like 1).
    """

    inter_op_threads: Optional[int] = None
    """
    Threads used for parallelism between independent operations.
    PyTorch:
    https://pytorch.org/docs/stable/notes/cpu_threading_torchscript_inference.html
    Tensorflow:
    https://www.tensorflow.org/api_docs/python/tf/config/threading/set_inter_op_parallelism_threads
    """

    intra_op_threads: Optional[int] = None
    """
    Threads used within an individual op for parallelism.
    PyTorch:
    https://pytorch.org/docs/stable/notes/cpu_threading_torchscript_inference.html
    Tensorflow:
    https://www.tensorflow.org/api_docs/python/tf/config/threading/set_intra_op_parallelism_threads
    """

    @property
    def task_name(self):
        if self.task == "translation":
            return f"{self.task}{self.task_suffix}"
        return self.task


EXTRA_TYPE_DICT = {
    "INT": int,
    "FLOAT": float,
    "DOUBLE": float,
    "STRING": str,
    "BOOL": bool,
}

ExtraDict = NewType("ExtraDict", Dict[str, Union[str, bool, float, int]])


def parse_parameters_from_env() -> ExtraDict:
    """
    This method parses the environment variables injected via SCv1.

    At least an empty dict is always returned.
    """
    # TODO: Once support for SCv1 is deprecated, we should remove this method and rely
    # purely on settings coming via the `model-settings.json` file.
    parameters = orjson.loads(os.environ.get(PARAMETERS_ENV_NAME, "[]"))

    parsed_parameters: ExtraDict = ExtraDict({})

    # Guard: Exit early if there's no parameters
    if len(parameters) == 0:
        return parsed_parameters

    for param in parameters:
        name = param.get("name")
        value = param.get("value")
        type_ = param.get("type")
        if type_ == "BOOL":
            parsed_parameters[name] = bool(strtobool(value))
        else:
            try:
                parsed_parameters[name] = EXTRA_TYPE_DICT[type_](value)
            except ValueError:
                raise InvalidModelParameter(name, value, type_)
            except KeyError:
                raise InvalidModelParameterType(type_)

    return parsed_parameters


def get_huggingface_settings(model_settings: ModelSettings) -> HuggingFaceSettings:
    """Get the HuggingFace settings provided to the runtime"""

    env_params = parse_parameters_from_env()
    extra = merge_huggingface_settings_extra(model_settings, env_params)
    hf_settings = HuggingFaceSettings(**extra)  # type: ignore

    if hf_settings.task not in SUPPORTED_TASKS:
        raise InvalidTransformersTask(hf_settings.task, SUPPORTED_TASKS.keys())

    if hf_settings.optimum_model:
        if hf_settings.task not in SUPPORTED_OPTIMUM_TASKS:
            raise InvalidOptimumTask(hf_settings.task, SUPPORTED_OPTIMUM_TASKS.keys())

    return hf_settings


def merge_huggingface_settings_extra(
    model_settings: ModelSettings, env_params: ExtraDict
) -> ExtraDict:
    """
    This function returns the Extra field of the Settings.

    It merges them, iff they're both present, from the
    environment AND model settings file. Precedence is
    giving to the environment.
    """

    # Both `parameters` and `extra` are Optional, so we
    # need to get the value, or nothing.
    settings_params = (
        model_settings.parameters.extra
        if model_settings.parameters is not None
        else None
    )

    if settings_params is None and env_params == {}:
        # There must be settings provided by at least the environment OR model settings
        raise MissingHuggingFaceSettings()

    # Set the default value
    settings_params = settings_params or {}

    # Overwrite any conflicting keys, giving precedence to the environment
    settings_params.update(env_params)

    return ExtraDict(settings_params)<|MERGE_RESOLUTION|>--- conflicted
+++ resolved
@@ -1,13 +1,8 @@
 import os
 import orjson
 
-<<<<<<< HEAD
-from typing import Optional, Dict
+from typing import Optional, Dict, Union, NewType
 from pydantic import BaseSettings, Extra
-=======
-from typing import Optional, Dict, Union, NewType
-from pydantic import BaseSettings
->>>>>>> 10aa233c
 from distutils.util import strtobool
 from transformers.pipelines import SUPPORTED_TASKS
 
