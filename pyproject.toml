[tool.poetry]
name = "mlserver"
version = "1.6.0.dev2"
description = "MLServer"
authors = ["Seldon Technologies Ltd. <hello@seldon.io>"]
license = "Apache-2.0"
readme = "README.md"
classifiers = [
    "Operating System :: POSIX",
    "Operating System :: MacOS"
]
include =  ["mlserver/rest/openapi/*.json"]

[tool.poetry.scripts]
mlserver = 'mlserver.cli:main'

[tool.black]
exclude = '''
(
  mlserver\.egg-info
  | \.mypy_cache
  | \.git
  | \.tox
  | dist
  | venv
)
'''

[tool.mypy]
ignore_missing_imports = true
plugins = "pydantic.mypy"
exclude = [
  'mlserver\.egg-info',
  '\.mypy_cache',
  '\.git',
  '\.tox',
  'dist',
  'venv',
]

[tool.pytest.ini_options]
asyncio_mode = "auto"
addopts = "--import-mode=importlib"

[tool.poetry.dependencies]
python = ">=3.9,<3.13"
click = "*"
<<<<<<< HEAD
fastapi = ">=0.115.2"
=======
fastapi = ">=0.88.0,!=0.89.0,<0.116.0"
>>>>>>> c5cc74a1
python-dotenv = "*"
grpcio = "*"
numpy = ">1.26.0"
pandas = "*"
protobuf = "*"
uvicorn = "*"
starlette-exporter = "*"
py-grpc-prometheus = "*"
aiokafka = "*"
# add a min version to tritonclient due to https://github.com/triton-inference-server/server/issues/6246
tritonclient = {version = ">=2.42", extras = ["http"]}
geventhttpclient = "*"
gevent = "*"
aiofiles = "*"
orjson = "*"
uvloop = {version = "*", markers = "sys_platform != 'win32' and (sys_platform != 'cygwin' and platform_python_implementation != 'PyPy')"}
pydantic = ">=2.9.0"
pydantic-settings = ">=2.6.0"
python-multipart = "*"

## The importlib-resources backport is required to use some
## functionality added in Python 3.10
## https://setuptools.pypa.io/en/latest/userguide/datafiles.html#accessing-data-files-at-runtime
importlib-resources = ">=5.12,<7.0"
opentelemetry-sdk = "^1.22.0"
opentelemetry-instrumentation-fastapi = ">=0.43b0"
opentelemetry-instrumentation-grpc = ">=0.43b0"
opentelemetry-exporter-otlp-proto-grpc = "^1.22.0"

[tool.poetry.group.test.dependencies]
tox = "4.16.0"

[tool.poetry.group.dev.dependencies]
datamodel-code-generator = "0.26.0"
pydantic = "*"
grpcio-tools = "*"
pytest = "7.4.4"
pytest-asyncio = "0.21.1"
pytest-mock = "3.12.0"
pytest-cases = "3.8.5"
pytest-lazy-fixture = "^0.6.3"
tox = "4.16.0"
docker = "7.1.0"
aiohttp = "3.10.2"
aiohttp-retry = "2.8.3"
## Used for FastAPI Async testing
httpx = "0.27.0"
kafka-python = "2.0.2"
tenacity = "8.4.1"
pyyaml = "6.0.1"
conda-pack = "0.7.1"
flake8 = "7.0.0"
flake8-black = "0.3.6"
mypy = "1.11.2"
mypy-protobuf = "3.1.0"
types-protobuf = "5.26.0.20240422"
types-orjson = "3.6.2"
types-aiofiles = "23.2.0.20240106"
types-requests = "2.31.0.20240311"
black = "24.8.0"
pip-licenses = "4.4.0"
pytest-xdist = "3.6.1"
filelock = "^3.13.1"
httpx-sse = ">=0.3.1,<0.5.0"

[tool.poetry.group.docker.dependencies]
#tensorflow-macos = { version = "^2.15.0", markers = "platform_system=='Darwin' and platform_machine=='arm64'" }
tensorflow = ">=2.16"

[tool.poetry.group.all-runtimes]
optional = true

[tool.poetry.group.all-runtimes.dependencies]
mlserver-sklearn = {path = "./runtimes/sklearn", develop = true}
mlserver-xgboost = {path = "./runtimes/xgboost", develop = true}
mlserver-lightgbm = {path = "./runtimes/lightgbm", develop = true}
mlserver-mlflow = {path = "./runtimes/mlflow", develop = true}
mlserver-huggingface = {path = "./runtimes/huggingface", develop = true}
mlserver-alibi-explain = {path = "./runtimes/alibi-explain", develop = true}
mlserver-alibi-detect = {path = "./runtimes/alibi-detect", develop = true}
mlserver-catboost = {path = "./runtimes/catboost", develop = true}

[tool.poetry.group.all-runtimes-dev]
optional = true

[tool.poetry.group.all-runtimes-dev.dependencies]
## Dev dependencies from Alibi-Explain
requests-mock = "~1.11.0"
types-requests = ">=2.28.11.5,<2.32.0.0"

## Dev dependencies from MLflow
torch = "2.2.1"
pytorch-lightning = "2.4.0"
torchmetrics = "1.5.0"
torchvision = "0.17.1"
mlflow = "2.17.0"

## Dev dependencies from HuggingFace
transformers = ">=4.30,<5.0"

[tool.poetry.group.docs]
optional = true

[tool.poetry.group.docs.dependencies]
Sphinx = "6.2.1"
sphinx_material = "0.0.36"
readthedocs-sphinx-search = "0.3.2"
myst-parser = "2.0.0"
sphinxcontrib-bibtex = "2.5.0"
autodoc_pydantic = "^2.2.0"
sphinx-click = "6.0.0"
sphinx_design = "0.4.1"
sphinx-autobuild = "2024.4.16"
sphinx-copybutton = "^0.5.2"

[build-system]
requires = ["poetry-core"]
build-backend = "poetry.core.masonry.api"<|MERGE_RESOLUTION|>--- conflicted
+++ resolved
@@ -45,11 +45,7 @@
 [tool.poetry.dependencies]
 python = ">=3.9,<3.13"
 click = "*"
-<<<<<<< HEAD
-fastapi = ">=0.115.2"
-=======
 fastapi = ">=0.88.0,!=0.89.0,<0.116.0"
->>>>>>> c5cc74a1
 python-dotenv = "*"
 grpcio = "*"
 numpy = ">1.26.0"
