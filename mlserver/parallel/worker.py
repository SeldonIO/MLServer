import asyncio
import select
import signal

from asyncio import Task
from multiprocessing import Process, Queue, JoinableQueue
from concurrent.futures import ThreadPoolExecutor

from ..registry import MultiModelRegistry
from ..utils import install_uvloop_event_loop, schedule_with_callback

from .messages import (
    ModelRequestMessage,
    ModelUpdateType,
    ModelUpdateMessage,
    ModelResponseMessage,
)
from .utils import terminate_queue, END_OF_QUEUE
from .logging import logger
from prometheus_client import Histogram

IGNORED_SIGNALS = [signal.SIGINT, signal.SIGTERM, signal.SIGQUIT]


def _noop():
    pass


class Worker(Process):
    def __init__(self, responses: Queue):
        super().__init__()
        self._responses = responses
        self._requests: Queue[ModelRequestMessage] = Queue()
        self._model_updates: JoinableQueue[ModelUpdateMessage] = JoinableQueue()

        self.__executor = None

        # self.model_queue_request_count = Histogram(
        #     "model_queue_request_counter", "Counter of request queue model"
        # )

    @property
    def _executor(self):
        """
        Helper property to initialise a threadpool executor on demand.
        This is required to avoid having to pickle the executor object into a
        separate process.
        """
        if self.__executor is None:
            self.__executor = ThreadPoolExecutor()

        return self.__executor

    def run(self):
        install_uvloop_event_loop()
        self._ignore_signals()
        asyncio.run(self.coro_run())

    def _ignore_signals(self):
        """
        Uvloop will try to propagate the main process' signals to the
        underlying workers.
        However, this would just kill off the workers without any cleaning.
        To avoid this, and be able to properly shut them down, we forcefully
        ignore the signals coming from the main parent process.
        """
        loop = asyncio.get_event_loop()

        for sign in IGNORED_SIGNALS:
            # Ensure that signal handlers are a no-op, to let the main process
            # take care of cleaning up workers
            loop.add_signal_handler(sign, _noop)

    def __inner_init__(self):
        """
        Internal __init__ method that needs to run within the worker process.
        """
        self._model_registry = MultiModelRegistry()
        self._active = True

    async def coro_run(self):
        self.__inner_init__()
        loop = asyncio.get_event_loop()

        while self._active:
            readable = await loop.run_in_executor(self._executor, self._select)
            for r in readable:
                if r is self._requests._reader:
<<<<<<< HEAD
                    try:
                        # NOTE: `select.select` will notify all workers when a
                        # new message is available. However, only one of them
                        # will be able to read it. To save us from doing more
                        # complex synchronisation, we just try to read and
                        # we'll continue if there are no messages in the queue.
                        request = self._requests.get(block=False)
                    except Empty:
                        # Some other worker got that request first, so ignore
                        # and continue
                        continue

                    await self._process_request(request)
                elif r is self.model_updates._reader:

                    # with self.model_queue_request_count.time():
                    #     model_queue_size = self._requests.qsize()
                    #     self.model_queue_request_count.observe(model_queue_size)

                    model_update = self.model_updates.get()
=======
                    request = self._requests.get()

                    schedule_with_callback(
                        self._process_request(request), self._request_cb
                    )
                elif r is self._model_updates._reader:
                    model_update = self._model_updates.get()
>>>>>>> 1c9d9091
                    # If the queue gets terminated, detect the "sentinel value"
                    # and stop reading
                    if model_update is END_OF_QUEUE:
                        self._active = False
                        self._model_updates.task_done()
                        return

                    schedule_with_callback(
                        self._process_model_update(model_update), self._update_cb
                    )

    def _select(self):
        readable, _, _ = select.select(
            [self._requests._reader, self._model_updates._reader],
            [],
            [],
        )

        return readable

    async def _process_request(self, request) -> ModelResponseMessage:
        try:
            model = await self._model_registry.get_model(
                request.model_name, request.model_version
            )

            method = getattr(model, request.method_name)
            return_value = await method(*request.method_args, **request.method_kwargs)
            return ModelResponseMessage(id=request.id, return_value=return_value)
        except Exception as e:
            logger.exception(
                f"An error occurred calling method '{request.method_name}' "
                f"from model '{request.model_name}'."
            )
            return ModelResponseMessage(id=request.id, exception=e)

    def _request_cb(self, request_task: Task):
        response_message = request_task.result()
        self._responses.put(response_message)

    async def _process_model_update(self, update: ModelUpdateMessage):
        model_settings = update.model_settings
        if update.update_type == ModelUpdateType.Load:
            await self._model_registry.load(model_settings)
        elif update.update_type == ModelUpdateType.Unload:
            await self._model_registry.unload(model_settings.name)
        else:
            logger.warning(
                "Unknown model update message with type ", update.update_type
            )

    def _update_cb(self, update_task: Task):
        err = update_task.exception()
        if err:
            logger.error(err)

        self._model_updates.task_done()

    def send_request(self, request_message: ModelRequestMessage):
        """
        Send an inference request message to the worker.
        Note that this method should be both multiprocess- and thread-safe.
        """
        self._requests.put(request_message)

    async def send_update(self, model_update: ModelUpdateMessage):
        """
        Send a model update to the worker.
        Note that this method should be both multiprocess- and thread-safe.
        """
        loop = asyncio.get_event_loop()
        self._model_updates.put(model_update)
        await loop.run_in_executor(self._executor, self._model_updates.join)

    async def stop(self):
        """
        Close the worker's main loop.
        Note that this method should be both multiprocess- and thread-safe.
        """
        loop = asyncio.get_event_loop()
        await terminate_queue(self._model_updates)
        await loop.run_in_executor(self._executor, self._model_updates.join)
        self._model_updates.close()
        self._requests.close()
        self._executor.shutdown()<|MERGE_RESOLUTION|>--- conflicted
+++ resolved
@@ -22,6 +22,12 @@
 IGNORED_SIGNALS = [signal.SIGINT, signal.SIGTERM, signal.SIGQUIT]
 
 
+queue_request_count = Histogram(
+    "queue_request_counter",
+    "counter of request queue size",
+)
+
+
 def _noop():
     pass
 
@@ -34,10 +40,6 @@
         self._model_updates: JoinableQueue[ModelUpdateMessage] = JoinableQueue()
 
         self.__executor = None
-
-        # self.model_queue_request_count = Histogram(
-        #     "model_queue_request_counter", "Counter of request queue model"
-        # )
 
     @property
     def _executor(self):
@@ -86,28 +88,6 @@
             readable = await loop.run_in_executor(self._executor, self._select)
             for r in readable:
                 if r is self._requests._reader:
-<<<<<<< HEAD
-                    try:
-                        # NOTE: `select.select` will notify all workers when a
-                        # new message is available. However, only one of them
-                        # will be able to read it. To save us from doing more
-                        # complex synchronisation, we just try to read and
-                        # we'll continue if there are no messages in the queue.
-                        request = self._requests.get(block=False)
-                    except Empty:
-                        # Some other worker got that request first, so ignore
-                        # and continue
-                        continue
-
-                    await self._process_request(request)
-                elif r is self.model_updates._reader:
-
-                    # with self.model_queue_request_count.time():
-                    #     model_queue_size = self._requests.qsize()
-                    #     self.model_queue_request_count.observe(model_queue_size)
-
-                    model_update = self.model_updates.get()
-=======
                     request = self._requests.get()
 
                     schedule_with_callback(
@@ -115,7 +95,6 @@
                     )
                 elif r is self._model_updates._reader:
                     model_update = self._model_updates.get()
->>>>>>> 1c9d9091
                     # If the queue gets terminated, detect the "sentinel value"
                     # and stop reading
                     if model_update is END_OF_QUEUE:
@@ -140,6 +119,11 @@
         try:
             model = await self._model_registry.get_model(
                 request.model_name, request.model_version
+            )
+
+            queue_size = self._requests.qsize()
+            queue_request_count.observe(
+                queue_size, {"queue": "request_worker_queue"}
             )
 
             method = getattr(model, request.method_name)
