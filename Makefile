--- conflicted
+++ resolved
@@ -1,11 +1,6 @@
-<<<<<<< HEAD
-VERSION = $(shell sed 's/^__version__ = "\(.*\)"/\1/' ./mlserver/version.py)
-IMAGE_NAME = seldonio/mlserver
-=======
 SHELL := /bin/bash
 VERSION := $(shell sed 's/^__version__ = "\(.*\)"/\1/' ./mlserver/version.py)
 IMAGE_NAME := seldonio/mlserver
->>>>>>> f29ced03
 
 .PHONY: install-dev _generate generate run build push-test push test lint fmt version clean licenses
 
